package main

import (
	"fmt"
	"net/http"
	"strconv"
	"strings"

	etcdErr "github.com/coreos/etcd/error"
	"github.com/coreos/etcd/store"
	"github.com/coreos/go-raft"
)

//-------------------------------------------------------------------
// Handlers to handle etcd-store related request via etcd url
//-------------------------------------------------------------------

func NewEtcdMuxer() *http.ServeMux {
	// external commands
	etcdMux := http.NewServeMux()
	etcdMux.Handle("/"+version+"/keys/", errorHandler(Multiplexer))
	etcdMux.Handle("/"+version+"/leader", errorHandler(LeaderHttpHandler))
	etcdMux.Handle("/"+version+"/machines", errorHandler(MachinesHttpHandler))
	etcdMux.Handle("/"+version+"/stats/", errorHandler(StatsHttpHandler))
	etcdMux.Handle("/version", errorHandler(VersionHttpHandler))
	etcdMux.HandleFunc("/test/", TestHttpHandler)
	return etcdMux
}

type errorHandler func(http.ResponseWriter, *http.Request) error

// addCorsHeader parses the request Origin header and loops through the user
// provided allowed origins and sets the Access-Control-Allow-Origin header if
// there is a match.
func addCorsHeader(w http.ResponseWriter, r *http.Request) {
	val, ok := corsList["*"]
	if val && ok {
		w.Header().Add("Access-Control-Allow-Origin", "*")
		return
	}

	requestOrigin := r.Header.Get("Origin")
	val, ok = corsList[requestOrigin]
	if val && ok {
		w.Header().Add("Access-Control-Allow-Origin", requestOrigin)
		return
	}
}

func (fn errorHandler) ServeHTTP(w http.ResponseWriter, r *http.Request) {
	addCorsHeader(w, r)
	if e := fn(w, r); e != nil {
		if etcdErr, ok := e.(etcdErr.Error); ok {
			debug("Return error: ", etcdErr.Error())
			etcdErr.Write(w)
		} else {
			http.Error(w, e.Error(), http.StatusInternalServerError)
		}
	}
}

// Multiplex GET/POST/DELETE request to corresponding handlers
func Multiplexer(w http.ResponseWriter, req *http.Request) error {

	switch req.Method {
	case "GET":
		return GetHttpHandler(w, req)
	case "POST":
		return CreateHttpHandler(w, req)
	case "PUT":
		return UpdateHttpHandler(w, req)
	case "DELETE":
		return DeleteHttpHandler(w, req)
	default:
		w.WriteHeader(http.StatusMethodNotAllowed)
		return nil
	}
	return nil
}

//--------------------------------------
// State sensitive handlers
// Set/Delete will dispatch to leader
//--------------------------------------

func CreateHttpHandler(w http.ResponseWriter, req *http.Request) error {
	key := getNodePath(req.URL.Path)

	debugf("recv.post[%v] [%v%v]\n", req.RemoteAddr, req.Host, req.URL)

	value := req.FormValue("value")

	expireTime, err := durationToExpireTime(req.FormValue("ttl"))

	if err != nil {
		return etcdErr.NewError(etcdErr.EcodeTTLNaN, "Create")
	}

	command := &CreateCommand{
		Key:        key,
		Value:      value,
		ExpireTime: expireTime,
	}

	return dispatchEtcdCommand(command, w, req)

}

func UpdateHttpHandler(w http.ResponseWriter, req *http.Request) error {
	key := getNodePath(req.URL.Path)

	debugf("recv.put[%v] [%v%v]\n", req.RemoteAddr, req.Host, req.URL)

	value := req.FormValue("value")

	expireTime, err := durationToExpireTime(req.FormValue("ttl"))

	if err != nil {
		return etcdErr.NewError(etcdErr.EcodeTTLNaN, "Update")
	}

	// TODO: update should give at least one option
	if value == "" && expireTime.Sub(store.Permanent) == 0 {
		return nil
	}

	prevValue := req.FormValue("prevValue")

	prevIndexStr := req.FormValue("prevIndex")

	if prevValue == "" && prevIndexStr == "" { // update without test
		command := &UpdateCommand{
			Key:        key,
			Value:      value,
			ExpireTime: expireTime,
		}

		return dispatchEtcdCommand(command, w, req)

	} else { // update with test
		var prevIndex uint64

		if prevIndexStr != "" {
			prevIndex, err = strconv.ParseUint(prevIndexStr, 10, 64)
		}

		// TODO: add error type
		if err != nil {
			return nil
		}

		command := &TestAndSetCommand{
			Key:       key,
			Value:     value,
			PrevValue: prevValue,
			PrevIndex: prevIndex,
		}

		return dispatchEtcdCommand(command, w, req)
	}

}

// Delete Handler
func DeleteHttpHandler(w http.ResponseWriter, req *http.Request) error {
	key := getNodePath(req.URL.Path)

	debugf("recv.delete[%v] [%v%v]\n", req.RemoteAddr, req.Host, req.URL)

	command := &DeleteCommand{
		Key: key,
	}

	if req.FormValue("recursive") == "true" {
		command.Recursive = true
	}

	return dispatchEtcdCommand(command, w, req)
}

// Dispatch the command to leader
<<<<<<< HEAD
func dispatchEtcdCommand(c Command, w http.ResponseWriter, req *http.Request) error {
	return dispatch(c, w, req, nameToEtcdURL)
=======
func dispatch(c Command, w http.ResponseWriter, req *http.Request, etcd bool) error {

	if r.State() == raft.Leader {
		if body, err := r.Do(c); err != nil {
			return err
		} else {
			if body == nil {
				return etcdErr.NewError(300, "Empty result from raft")
			} else {
				body, _ := body.([]byte)
				w.WriteHeader(http.StatusOK)
				w.Write(body)
				return nil
			}
		}

	} else {
		leader := r.Leader()
		// current no leader
		if leader == "" {
			return etcdErr.NewError(300, "")
		}

		redirect(leader, etcd, w, req)

		return nil
	}
	return etcdErr.NewError(300, "")
>>>>>>> 8a7e5fc2
}

//--------------------------------------
// State non-sensitive handlers
// will not dispatch to leader
// TODO: add sensitive version for these
// command?
//--------------------------------------

// Handler to return the current leader's raft address
func LeaderHttpHandler(w http.ResponseWriter, req *http.Request) error {
	leader := r.Leader()

	if leader != "" {
		w.WriteHeader(http.StatusOK)
		raftURL, _ := nameToRaftURL(leader)
		w.Write([]byte(raftURL))
		return nil
	} else {
		return etcdErr.NewError(etcdErr.EcodeLeaderElect, "")
	}
}

// Handler to return all the known machines in the current cluster
func MachinesHttpHandler(w http.ResponseWriter, req *http.Request) error {
	machines := getMachines(nameToEtcdURL)

	w.WriteHeader(http.StatusOK)
	w.Write([]byte(strings.Join(machines, ", ")))
	return nil
}

// Handler to return the current version of etcd
func VersionHttpHandler(w http.ResponseWriter, req *http.Request) error {
	w.WriteHeader(http.StatusOK)
	fmt.Fprintf(w, "etcd %s", releaseVersion)
	return nil
}

// Handler to return the basic stats of etcd
func StatsHttpHandler(w http.ResponseWriter, req *http.Request) error {
<<<<<<< HEAD
	w.WriteHeader(http.StatusOK)

=======
>>>>>>> 8a7e5fc2
	option := req.URL.Path[len("/v1/stats/"):]

	switch option {
	case "self":
<<<<<<< HEAD
=======
		w.WriteHeader(http.StatusOK)
>>>>>>> 8a7e5fc2
		w.Write(r.Stats())
	case "leader":
		if r.State() == raft.Leader {
			w.Write(r.PeerStats())
		} else {
			leader := r.Leader()
			// current no leader
			if leader == "" {
				return etcdErr.NewError(300, "")
			}
<<<<<<< HEAD
			hostname, _ := nameToEtcdURL(leader)
			redirect(hostname, w, req)
		}
	case "store":
		w.Write(etcdStore.JsonStats())
=======
			redirect(leader, true, w, req)
		}
	case "store":
		w.WriteHeader(http.StatusOK)
		w.Write(etcdStore.Stats())
>>>>>>> 8a7e5fc2
	}

	return nil
}

func GetHttpHandler(w http.ResponseWriter, req *http.Request) error {
	var err error
	var event interface{}
	debugf("recv.get[%v] [%v%v]\n", req.RemoteAddr, req.Host, req.URL)

	if req.FormValue("consistent") == "true" && r.State() != raft.Leader {
		// help client to redirect the request to the current leader
		leader := r.Leader()
		hostname, _ := nameToEtcdURL(leader)
		redirect(hostname, w, req)
		return nil
	}

	key := getNodePath(req.URL.Path)

	recursive := req.FormValue("recursive")

	if req.FormValue("wait") == "true" { // watch
		command := &WatchCommand{
			Key: key,
		}

		if recursive == "true" {
			command.Recursive = true
		}

		indexStr := req.FormValue("wait_index")

		if indexStr != "" {
			sinceIndex, err := strconv.ParseUint(indexStr, 10, 64)

			if err != nil {
				return etcdErr.NewError(etcdErr.EcodeIndexNaN, "Watch From Index")
			}

			command.SinceIndex = sinceIndex
		}

		event, err = command.Apply(r.Server)

	} else { //get

		command := &GetCommand{
			Key: key,
		}

		sorted := req.FormValue("sorted")

		if sorted == "true" {
			command.Sorted = true
		}

		if recursive == "true" {
			command.Recursive = true
		}

		event, err = command.Apply(r.Server)
	}

	if err != nil {
		return err

	} else {
		event, _ := event.([]byte)
		w.WriteHeader(http.StatusOK)
		w.Write(event)

		return nil
	}

}

// TestHandler
func TestHttpHandler(w http.ResponseWriter, req *http.Request) {
	testType := req.URL.Path[len("/test/"):]

	if testType == "speed" {
		directSet()
		w.WriteHeader(http.StatusOK)
		w.Write([]byte("speed test success"))
		return
	}

	w.WriteHeader(http.StatusBadRequest)
}<|MERGE_RESOLUTION|>--- conflicted
+++ resolved
@@ -179,39 +179,8 @@
 }
 
 // Dispatch the command to leader
-<<<<<<< HEAD
 func dispatchEtcdCommand(c Command, w http.ResponseWriter, req *http.Request) error {
 	return dispatch(c, w, req, nameToEtcdURL)
-=======
-func dispatch(c Command, w http.ResponseWriter, req *http.Request, etcd bool) error {
-
-	if r.State() == raft.Leader {
-		if body, err := r.Do(c); err != nil {
-			return err
-		} else {
-			if body == nil {
-				return etcdErr.NewError(300, "Empty result from raft")
-			} else {
-				body, _ := body.([]byte)
-				w.WriteHeader(http.StatusOK)
-				w.Write(body)
-				return nil
-			}
-		}
-
-	} else {
-		leader := r.Leader()
-		// current no leader
-		if leader == "" {
-			return etcdErr.NewError(300, "")
-		}
-
-		redirect(leader, etcd, w, req)
-
-		return nil
-	}
-	return etcdErr.NewError(300, "")
->>>>>>> 8a7e5fc2
 }
 
 //--------------------------------------
@@ -253,19 +222,11 @@
 
 // Handler to return the basic stats of etcd
 func StatsHttpHandler(w http.ResponseWriter, req *http.Request) error {
-<<<<<<< HEAD
+	option := req.URL.Path[len("/v1/stats/"):]
 	w.WriteHeader(http.StatusOK)
-
-=======
->>>>>>> 8a7e5fc2
-	option := req.URL.Path[len("/v1/stats/"):]
 
 	switch option {
 	case "self":
-<<<<<<< HEAD
-=======
-		w.WriteHeader(http.StatusOK)
->>>>>>> 8a7e5fc2
 		w.Write(r.Stats())
 	case "leader":
 		if r.State() == raft.Leader {
@@ -276,19 +237,11 @@
 			if leader == "" {
 				return etcdErr.NewError(300, "")
 			}
-<<<<<<< HEAD
 			hostname, _ := nameToEtcdURL(leader)
 			redirect(hostname, w, req)
 		}
 	case "store":
 		w.Write(etcdStore.JsonStats())
-=======
-			redirect(leader, true, w, req)
-		}
-	case "store":
-		w.WriteHeader(http.StatusOK)
-		w.Write(etcdStore.Stats())
->>>>>>> 8a7e5fc2
 	}
 
 	return nil
